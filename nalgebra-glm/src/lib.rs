/*! # nalgebra-glm − nalgebra in _easy mode_
   **nalgebra-glm** is a GLM-like interface for the **nalgebra** general-purpose linear algebra library.
   [GLM](https://glm.g-truc.net) itself is a popular C++ linear algebra library essentially targeting computer graphics. Therefore
   **nalgebra-glm** draws inspiration from GLM to define a nice and easy-to-use API for simple graphics application.

   All the types of **nalgebra-glm** are aliases of types from **nalgebra**. Therefore there is a complete and
   seamless inter-operability between both.

   ## Getting started
   First of all, you should start by taking a look at the official [GLM API documentation](http://glm.g-truc.net/0.9.9/api/index.html)
   since **nalgebra-glm** implements a large subset of it. To use **nalgebra-glm** to your project, you
   should add it as a dependency to your `Crates.toml`:

   ```toml
   [dependencies]
   nalgebra-glm = "0.1"
   ```

   Then, you should add an `extern crate` statement to your `lib.rs` or `main.rs` file. It is **strongly
   recommended** to add a crate alias to `glm` as well so that you will be able to call functions of
   **nalgebra-glm** using the module prefix `glm::`. For example you will write `glm::rotate(...)` instead
   of the more verbose `nalgebra_glm::rotate(...)`:

   ```rust
   extern crate nalgebra_glm as glm;
   ```

   ## Features overview
   **nalgebra-glm** supports most linear-algebra related features of the C++ GLM library. Mathematically
   speaking, it supports all the common transformations like rotations, translations, scaling, shearing,
   and projections but operating in homogeneous coordinates. This means all the 2D transformations are
   expressed as 3x3 matrices, and all the 3D transformations as 4x4 matrices. This is less computationally-efficient
   and memory-efficient than nalgebra's [transformation types](https://www.nalgebra.org/points_and_transformations/#transformations),
   but this has the benefit of being simpler to use.
   ### Main differences compared to GLM
   While **nalgebra-glm** follows the feature line of the C++ GLM library, quite a few differences
   remain and they are mostly syntactic. The main ones are:
   * All function names use `snake_case`, which is the Rust convention.
   * All type names use `CamelCase`, which is the Rust convention.
   * All function arguments, except for scalars, are all passed by-reference.
   * The most generic vector and matrix types are [`TMat`](type.TMat.html) and [`TVec`](type.TVec.html) instead of `mat` and `vec`.
   * Some feature are not yet implemented and should be added in the future. In particular, no packing
   functions are available.
   * A few features are not implemented and will never be. This includes functions related to color
   spaces, and closest points computations. Other crates should be used for those. For example, closest
   points computation can be handled by the [ncollide](https://ncollide.org) project.

   In addition, because Rust does not allows function overloading, all functions must be given a unique name.
   Here are a few rules chosen arbitrarily for **nalgebra-glm**:
   * Functions operating in 2d will usually end with the `2d` suffix, e.g., [`glm::rotate2d`](fn.rotate2d.html) is for 2D while [`glm::rotate`](fn.rotate.html) is for 3D.
   * Functions operating on vectors will often end with the `_vec` suffix, possibly followed by the dimension of vector, e.g., [`glm::rotate_vec2`](fn.rotate_vec2.html).
   * Every function related to quaternions start with the `quat_` prefix, e.g., [`glm::quat_dot(q1, q2)`](fn.quat_dot.html).
   * All the conversion functions have unique names as described [below](#conversions).
   ### Vector and matrix construction
   Vectors, matrices, and quaternions can be constructed using several approaches:
   * Using functions with the same name as their type in lower-case. For example [`glm::vec3(x, y, z)`](fn.vec3.html) will create a 3D vector.
   * Using the `::new` constructor. For example [`Vec3::new(x, y, z)`](../nalgebra/base/type.MatrixMN.html#method.new-27) will create a 3D vector.
   * Using the functions prefixed by `make_` to build a vector a matrix from a slice. For example [`glm::make_vec3(&[x, y, z])`](fn.make_vec3.html) will create a 3D vector.
   Keep in mind that constructing a matrix using this type of functions require its components to be arranged in column-major order on the slice.
   * Using a geometric construction function. For example [`glm::rotation(angle, axis)`](fn.rotation.html) will build a 4x4 homogeneous rotation matrix from an angle (in radians) and an axis.
   * Using swizzling and conversions as described in the next sections.
   ### Swizzling
   Vector swizzling is a native feature of **nalgebra** itself. Therefore, you can use it with all
   the vectors of **nalgebra-glm** as well. Swizzling is supported as methods and works only up to
   dimension 3, i.e., you can only refer to the components `x`, `y` and `z` and can only create a
   2D or 3D vector using this technique. Here is some examples, assuming `v` is a vector with float
   components here:
   * `v.xx()` is equivalent to `glm::vec2(v.x, v.x)` and to `Vec2::new(v.x, v.x)`.
   * `v.zx()` is equivalent to `glm::vec2(v.z, v.x)` and to `Vec2::new(v.z, v.x)`.
   * `v.yxz()` is equivalent to `glm::vec3(v.y, v.x, v.z)` and to `Vec3::new(v.y, v.x, v.z)`.
   * `v.zzy()` is equivalent to `glm::vec3(v.z, v.z, v.y)` and to `Vec3::new(v.z, v.z, v.y)`.

   Any combination of two or three components picked among `x`, `y`, and `z` will work.
   ### Conversions
   It is often useful to convert one algebraic type to another. There are two main approaches for converting
   between types in `nalgebra-glm`:
   * Using function with the form `type1_to_type2` in order to convert an instance of `type1` into an instance of `type2`.
   For example [`glm::mat3_to_mat4(m)`](fn.mat3_to_mat4.html) will convert the 3x3 matrix `m` to a 4x4 matrix by appending one column on the right
   and one row on the left. Those now row and columns are filled with 0 except for the diagonal element which is set to 1.
   * Using one of the [`convert`](fn.convert.html), [`try_convert`](fn.try_convert.html), or [`convert_unchecked`](fn.convert_unchecked.html) functions.
   These functions are directly re-exported from nalgebra and are extremely versatile:
       1. The `convert` function can convert any type (especially geometric types from nalgebra like `Isometry3`) into another algebraic type which is equivalent but more general. For example,
   `let sim: Similarity3<_> = na::convert(isometry)` will convert an `Isometry3` into a `Similarity3`.
   In addition, `let mat: Mat4 = glm::convert(isometry)` will convert an `Isometry3` to a 4x4 matrix. This will also convert the scalar types,
   therefore: `let mat: DMat4 = glm::convert(m)` where `m: Mat4` will work. However, conversion will not work the other way round: you
   can't convert a `Matrix4` to an `Isometry3` using `glm::convert` because that could cause unexpected results if the matrix does
   not complies to the requirements of the isometry.
       2. If you need this kind of conversions anyway, you can use `try_convert` which will test if the object being converted complies with the algebraic requirements of the target type.
       This will return `None` if the requirements are not satisfied.
       3. The `convert_unchecked` will ignore those tests and always perform the conversion, even if that breaks the invariants of the target type.
       This must be used with care! This is actually the recommended method to convert between homogeneous transformations generated by `nalgebra-glm` and
       specific transformation types from **nalgebra** like `Isometry3`. Just be careful you know your conversions make sense.

   ### Should I use nalgebra or nalgebra-glm?
   Well that depends on your tastes and your background. **nalgebra** is more powerful overall since it allows stronger typing,
   and goes much further than simple computer graphics math. However, has a bit of a learning curve for
   those not used to the abstract mathematical concepts for transformations. **nalgebra-glm** however
   have more straightforward functions and benefit from the various tutorials existing on the internet
   for the original C++ GLM library.

   Overall, if you are already used to the C++ GLM library, or to working with homogeneous coordinates (like 4D
   matrices for 3D transformations), then you will have more success with **nalgebra-glm**. If on the other
   hand you prefer more rigorous treatments of transformations, with type-level restrictions, then go for **nalgebra**.
   If you need dynamically-sized matrices, you should go for **nalgebra** as well.

   Keep in mind that **nalgebra-glm** is just a different API for **nalgebra**. So you can very well use both
   and benefit from both their advantages: use **nalgebra-glm** when mathematical rigor is not that important,
   and **nalgebra** itself when you need more expressive types, and more powerful linear algebra operations like
   matrix factorizations and slicing. Just remember that all the **nalgebra-glm** types are just aliases to **nalgebra** types,
   and keep in mind it is possible to convert, e.g., an `Isometry3` to a `Mat4` and vice-versa (see the [conversions section](#conversions)).
*/

<<<<<<< HEAD
#![doc(html_favicon_url = "http://nalgebra.org/img/favicon.ico")]
=======
#![cfg_attr(not(feature = "std"), no_std)]
>>>>>>> d702bf03

extern crate num_traits as num;
#[macro_use]
extern crate approx;
extern crate alga;
extern crate nalgebra as na;

pub use aliases::*;
pub use common::{
    abs, ceil, clamp, clamp_scalar, clamp_vec, float_bits_to_int, float_bits_to_int_vec,
    float_bits_to_uint, float_bits_to_uint_vec, floor, fract, int_bits_to_float,
<<<<<<< HEAD
    int_bits_to_float_vec, mix, modf, modf_vec, round, sign, smoothstep, step, step_scalar,
    step_vec, trunc, uint_bits_to_float, uint_bits_to_float_scalar,
=======
    int_bits_to_float_vec, lerp, lerp_scalar, lerp_vec, mix, mix_scalar, mix_vec, modf, modf_vec,
    round, sign, smoothstep, step, step_scalar, step_vec, trunc, uint_bits_to_float,
    uint_bits_to_float_scalar,
>>>>>>> d702bf03
};
pub use constructors::*;
pub use exponential::{exp, exp2, inversesqrt, log, log2, pow, sqrt};
pub use geometric::{
    cross, distance, dot, faceforward, length, magnitude, normalize, reflect_vec, refract_vec,
};
pub use matrix::{determinant, inverse, matrix_comp_mult, outer_product, transpose};
pub use traits::{Alloc, Dimension, Number};
pub use trigonometric::{
    acos, acosh, asin, asinh, atan, atan2, atanh, cos, cosh, degrees, radians, sin, sinh, tan, tanh,
};
pub use vector_relational::{
    all, any, equal, greater_than, greater_than_equal, less_than, less_than_equal, not, not_equal,
};

pub use ext::{
    epsilon, equal_columns, equal_columns_eps, equal_columns_eps_vec, equal_eps, equal_eps_vec,
    identity, look_at, look_at_lh, look_at_rh, max, max2, max3, max3_scalar, max4, max4_scalar,
    min, min2, min3, min3_scalar, min4, min4_scalar, not_equal_columns, not_equal_columns_eps,
<<<<<<< HEAD
    not_equal_columns_eps_vec, not_equal_eps, not_equal_eps_vec, ortho, perspective, pi,
    pick_matrix, project, project_no, project_zo, quat_angle, quat_angle_axis, quat_axis,
    quat_conjugate, quat_cross, quat_dot, quat_equal, quat_equal_eps, quat_exp, quat_inverse,
    quat_length, quat_lerp, quat_log, quat_magnitude, quat_normalize, quat_not_equal,
    quat_not_equal_eps, quat_pow, quat_rotate, quat_slerp, rotate, rotate_x, rotate_y, rotate_z,
    scale, translate, unproject, unproject_no, unproject_zo,
=======
    not_equal_columns_eps_vec, not_equal_eps, not_equal_eps_vec, ortho, perspective, perspective_fov,
    perspective_fov_lh,perspective_fov_lh_no, perspective_fov_lh_zo, perspective_fov_no,
    perspective_fov_rh, perspective_fov_rh_no, perspective_fov_rh_zo, perspective_fov_zo,
    perspective_lh, perspective_lh_no, perspective_lh_zo, perspective_no, perspective_rh,
    perspective_rh_no, perspective_rh_zo, perspective_zo, ortho_lh, ortho_lh_no, ortho_lh_zo,
    ortho_no, ortho_rh, ortho_rh_no, ortho_rh_zo, ortho_zo, pi, pick_matrix, project, project_no,
    project_zo, quat_angle, quat_angle_axis, quat_axis, quat_conjugate, quat_cross, quat_dot,
    quat_equal, quat_equal_eps, quat_exp, quat_inverse, quat_length, quat_lerp, quat_log,
    quat_magnitude, quat_normalize, quat_not_equal, quat_not_equal_eps, quat_pow, quat_rotate,
    quat_slerp, rotate, rotate_x, rotate_y, rotate_z, scale, translate, unproject, unproject_no,
    unproject_zo,
>>>>>>> d702bf03
};
pub use gtc::{
    affine_inverse, column, e, euler, four_over_pi, golden_ratio, half_pi, inverse_transpose,
    ln_ln_two, ln_ten, ln_two, make_mat2, make_mat2x2, make_mat2x3, make_mat2x4, make_mat3,
    make_mat3x2, make_mat3x3, make_mat3x4, make_mat4, make_mat4x2, make_mat4x3, make_mat4x4,
    make_quat, make_vec1, make_vec2, make_vec3, make_vec4, mat2_to_mat3, mat2_to_mat4,
    mat3_to_mat2, mat3_to_mat4, mat4_to_mat2, mat4_to_mat3, one, one_over_pi, one_over_root_two,
    one_over_two_pi, quarter_pi, quat_cast, quat_euler_angles, quat_greater_than,
    quat_greater_than_equal, quat_less_than, quat_less_than_equal, quat_look_at, quat_look_at_lh,
    quat_look_at_rh, quat_pitch, quat_roll, quat_yaw, root_five, root_half_pi, root_ln_four,
    root_pi, root_three, root_two, root_two_pi, row, set_column, set_row, third, three_over_two_pi,
    two_over_pi, two_over_root_pi, two_pi, two_thirds, value_ptr, value_ptr_mut, vec1_to_vec2,
    vec1_to_vec3, vec1_to_vec4, vec2_to_vec1, vec2_to_vec2, vec2_to_vec3, vec2_to_vec4,
    vec3_to_vec1, vec3_to_vec2, vec3_to_vec3, vec3_to_vec4, vec4_to_vec1, vec4_to_vec2,
    vec4_to_vec3, vec4_to_vec4, zero,
};
pub use gtx::{
    angle, are_collinear, are_collinear2d, are_orthogonal, comp_add, comp_max, comp_min, comp_mul,
    cross2d, diagonal2x2, diagonal2x3, diagonal2x4, diagonal3x2, diagonal3x3, diagonal3x4,
    diagonal4x2, diagonal4x3, diagonal4x4, distance2, fast_normalize_dot, is_comp_null,
    is_normalized, is_null, l1_distance, l1_norm, l2_distance, l2_norm, left_handed, length2,
    magnitude2, mat3_to_quat, matrix_cross, matrix_cross3, normalize_dot, orientation, proj,
    proj2d, quat_cross_vec, quat_extract_real_component, quat_fast_mix, quat_identity,
    quat_inv_cross_vec, quat_length2, quat_magnitude2, quat_rotate_normalized_axis,
    quat_rotate_vec, quat_rotate_vec3, quat_rotation, quat_short_mix, quat_to_mat3, quat_to_mat4,
    reflect, reflect2d, right_handed, rotate2d, rotate_normalized_axis, rotate_vec2, rotate_vec3,
    rotate_vec4, rotate_x_vec3, rotate_x_vec4, rotate_y_vec3, rotate_y_vec4, rotate_z_vec3,
    rotate_z_vec4, rotation, rotation2d, scale2d, scale_bias, scale_bias_matrix, scaling,
    scaling2d, shear2d_x, shear2d_y, shear_x, shear_y, shear_z, slerp, to_quat, translate2d,
    translation, translation2d, triangle_normal,
};

pub use na::{
    convert, convert_ref, convert_ref_unchecked, convert_unchecked, try_convert, try_convert_ref,
};
pub use na::{DefaultAllocator, Real, Scalar, U1, U2, U3, U4};

mod aliases;
mod common;
mod constructors;
mod exponential;
mod geometric;
mod matrix;
mod traits;
mod trigonometric;
mod vector_relational;
//mod integer;
//mod packing;

mod ext;
mod gtc;
mod gtx;<|MERGE_RESOLUTION|>--- conflicted
+++ resolved
@@ -110,11 +110,8 @@
    and keep in mind it is possible to convert, e.g., an `Isometry3` to a `Mat4` and vice-versa (see the [conversions section](#conversions)).
 */
 
-<<<<<<< HEAD
 #![doc(html_favicon_url = "http://nalgebra.org/img/favicon.ico")]
-=======
 #![cfg_attr(not(feature = "std"), no_std)]
->>>>>>> d702bf03
 
 extern crate num_traits as num;
 #[macro_use]
@@ -126,14 +123,9 @@
 pub use common::{
     abs, ceil, clamp, clamp_scalar, clamp_vec, float_bits_to_int, float_bits_to_int_vec,
     float_bits_to_uint, float_bits_to_uint_vec, floor, fract, int_bits_to_float,
-<<<<<<< HEAD
-    int_bits_to_float_vec, mix, modf, modf_vec, round, sign, smoothstep, step, step_scalar,
-    step_vec, trunc, uint_bits_to_float, uint_bits_to_float_scalar,
-=======
     int_bits_to_float_vec, lerp, lerp_scalar, lerp_vec, mix, mix_scalar, mix_vec, modf, modf_vec,
     round, sign, smoothstep, step, step_scalar, step_vec, trunc, uint_bits_to_float,
     uint_bits_to_float_scalar,
->>>>>>> d702bf03
 };
 pub use constructors::*;
 pub use exponential::{exp, exp2, inversesqrt, log, log2, pow, sqrt};
@@ -153,14 +145,6 @@
     epsilon, equal_columns, equal_columns_eps, equal_columns_eps_vec, equal_eps, equal_eps_vec,
     identity, look_at, look_at_lh, look_at_rh, max, max2, max3, max3_scalar, max4, max4_scalar,
     min, min2, min3, min3_scalar, min4, min4_scalar, not_equal_columns, not_equal_columns_eps,
-<<<<<<< HEAD
-    not_equal_columns_eps_vec, not_equal_eps, not_equal_eps_vec, ortho, perspective, pi,
-    pick_matrix, project, project_no, project_zo, quat_angle, quat_angle_axis, quat_axis,
-    quat_conjugate, quat_cross, quat_dot, quat_equal, quat_equal_eps, quat_exp, quat_inverse,
-    quat_length, quat_lerp, quat_log, quat_magnitude, quat_normalize, quat_not_equal,
-    quat_not_equal_eps, quat_pow, quat_rotate, quat_slerp, rotate, rotate_x, rotate_y, rotate_z,
-    scale, translate, unproject, unproject_no, unproject_zo,
-=======
     not_equal_columns_eps_vec, not_equal_eps, not_equal_eps_vec, ortho, perspective, perspective_fov,
     perspective_fov_lh,perspective_fov_lh_no, perspective_fov_lh_zo, perspective_fov_no,
     perspective_fov_rh, perspective_fov_rh_no, perspective_fov_rh_zo, perspective_fov_zo,
@@ -172,7 +156,6 @@
     quat_magnitude, quat_normalize, quat_not_equal, quat_not_equal_eps, quat_pow, quat_rotate,
     quat_slerp, rotate, rotate_x, rotate_y, rotate_z, scale, translate, unproject, unproject_no,
     unproject_zo,
->>>>>>> d702bf03
 };
 pub use gtc::{
     affine_inverse, column, e, euler, four_over_pi, golden_ratio, half_pi, inverse_transpose,
