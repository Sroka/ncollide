--- conflicted
+++ resolved
@@ -15,23 +15,12 @@
 #[cfg_attr(feature = "serde-serialize", derive(Serialize, Deserialize))]
 #[cfg_attr(
     feature = "serde-serialize",
-<<<<<<< HEAD
-    serde(bound(serialize = "DefaultAllocator: Allocator<N, DimMinimum<R, C>> +
-=======
     serde(bound(
         serialize = "DefaultAllocator: Allocator<N, DimMinimum<R, C>> +
->>>>>>> d702bf03
                            Allocator<N, R, R> +
                            Allocator<N, C, C>,
          MatrixN<N, R>: Serialize,
          MatrixN<N, C>: Serialize,
-<<<<<<< HEAD
-         VectorN<N, DimMinimum<R, C>>: Serialize"))
-)]
-#[cfg_attr(
-    feature = "serde-serialize",
-    serde(bound(serialize = "DefaultAllocator: Allocator<N, DimMinimum<R, C>> +
-=======
          VectorN<N, DimMinimum<R, C>>: Serialize"
     ))
 )]
@@ -39,17 +28,12 @@
     feature = "serde-serialize",
     serde(bound(
         serialize = "DefaultAllocator: Allocator<N, DimMinimum<R, C>> +
->>>>>>> d702bf03
                            Allocator<N, R, R> +
                            Allocator<N, C, C>,
          MatrixN<N, R>: Deserialize<'de>,
          MatrixN<N, C>: Deserialize<'de>,
-<<<<<<< HEAD
-         VectorN<N, DimMinimum<R, C>>: Deserialize<'de>"))
-=======
          VectorN<N, DimMinimum<R, C>>: Deserialize<'de>"
     ))
->>>>>>> d702bf03
 )]
 #[derive(Clone, Debug)]
 pub struct SVD<N: Scalar, R: DimMin<C>, C: Dim>
