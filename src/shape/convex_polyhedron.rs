--- conflicted
+++ resolved
@@ -58,15 +58,9 @@
     /// Get the specified edge's vertices (in the shape local-space) and the vertices' identifiers.
     fn edge(&self, id: FeatureId) -> (Point<N>, Point<N>, FeatureId, FeatureId);
 
-<<<<<<< HEAD
-=======
-    /// Get the normal cone of the specified feature, in the shape's local-space.
-    fn normal_cone(&self, feature: FeatureId) -> PolyhedralCone<N>;
-
     /// Returns any normal from the normal cone of the given feature.
     fn feature_normal(&self, feature: FeatureId) -> Unit<Vector<N>>;
 
->>>>>>> 533b816b
     /// Retrieve the face (in world-space) with a normal that maximizes the scalar product with `dir`.
     fn support_face_toward(
         &self,
