--- conflicted
+++ resolved
@@ -170,22 +170,12 @@
         m2: &Isometry<N>,
         g2: &Shape<N>,
         margin: N,
-<<<<<<< HEAD
-    ) -> bool
-    {
-        if let Some(cs1) = g1.as_composite_shape() {
-            let flip = self.flip;
-            self.do_update(dispatcher, m1, cs1, m2, g2, margin, flip);
-
-            true
-=======
     ) -> bool {
         if !self.flip {
             if let Some(cs) = g1.as_composite_shape() {
                 self.do_update(dispatcher, m1, cs, m2, g2, margin, false);
                 return true;
             }
->>>>>>> 533b816b
         } else {
             if let Some(cs) = g2.as_composite_shape() {
                 self.do_update(dispatcher, m2, cs, m1, g1, margin, true);
